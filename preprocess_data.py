--- conflicted
+++ resolved
@@ -49,12 +49,8 @@
     all_captions = captions_train + captions_validation + captions_test
     vocab = create_vocabulary(all_captions, min_token_freq, caption_max_len)
 
-<<<<<<< HEAD
     base_filename = 'flickr8k' + '_' + str(captions_per_image) + '_cap_per_img_' + str(
         min_token_freq) + '_min_token_freq'
-=======
-    base_filename = save_vocab_map_to_json(captions_per_image, min_token_freq, vocab.stoi)
->>>>>>> 64fba1f7
 
     save_vocab_map_to_json(base_filename, vocab.stoi)
 
@@ -71,59 +67,25 @@
 
             print("\nReading %s images and captions, storing to file...\n" % split)
 
-<<<<<<< HEAD
-            encoded_captions_all = []
-            caption_lengths_all = []
-=======
-            cap_len, enc_cap = encode_captions_save_images(captions_per_image, image_captions,
-                                                           image_paths, images, vocab)
+            for i, path in enumerate(tqdm(image_paths)):
+                captions = sample_captions(i, captions_per_image, image_captions)
+                img = read_format_image(i, image_paths)
 
-            # Sanity check
-            assert images.shape[0] * captions_per_image == len(enc_cap) == len(cap_len)
+                # Save image to HDF5 file
+                images[i] = img
 
-            save_encoded_captions_and_lengths_to_json(base_filename, cap_len, enc_cap, split)
+                # Encode captions and get their lengths
+                (encoded_captions, caption_lengths) = vocab.encode(captions)
+
+                # Save to JSON
+                save_encoded_captions_and_lengths_to_json(base_filename, split, encoded_captions,
+                                                          caption_lengths)
 
 
 def load_dataset():
     with open(dataset_split_path, 'r') as f:
         dataset = json.load(f)
     return dataset
-
-
-def save_encoded_captions_and_lengths_to_json(base_filename, cap_len, enc_cap, split):
-    with open(os.path.join(data_folder, split + '_CAPTIONS_' + base_filename + '.json'), 'w') as j:
-        json.dump(enc_cap, j)
-    with open(os.path.join(data_folder, split + '_CAPLENS_' + base_filename + '.json'), 'w') as j:
-        json.dump(cap_len, j)
-
->>>>>>> 64fba1f7
-
-def encode_captions_save_images(captions_per_image, image_captions, image_paths, images, vocab):
-    encoded_captions = []
-    caption_lengths = []
-    for i, path in enumerate(tqdm(image_paths)):
-        captions = sample_captions(i, captions_per_image, image_captions)
-        img = read_format_image(i, image_paths)
-
-        # Save image to HDF5 file
-        images[i] = img
-
-<<<<<<< HEAD
-                # Encode captions and get their lengths
-                (encoded_captions, caption_lengths) = vocab.encode(captions)
-                encoded_captions_all.append(encoded_captions)
-                caption_lengths_all.append(caption_lengths)
-
-            # Save encoded captions and image lengths to JSON
-            save_encoded_captions_and_lengths_to_json(base_filename, split, encoded_captions_all, caption_lengths_all)
-
-=======
-        # Encode captions
-        [enc, cap_len] = vocab.encode(captions)
-        encoded_captions.extend(enc)
-        caption_lengths.extend(cap_len)
-    return caption_lengths, encoded_captions
->>>>>>> 64fba1f7
 
 
 def read_format_image(i, image_paths):
